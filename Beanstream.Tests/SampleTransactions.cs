--- conflicted
+++ resolved
@@ -61,13 +61,10 @@
 			SampleTransactions.AddAndRemoveCardFromProfile ();
 			SampleTransactions.GetAllCardsFromProfile ();
 			SampleTransactions.GetCardFromProfile ();
-<<<<<<< HEAD
 			*/SampleTransactions.UpdateCardInProfile ();/*
-			Console.WriteLine ("FINISHED running sample transactions");*/
-=======
+			Console.WriteLine ("FINISHED running sample transactions");
 			SampleTransactions.UpdateCardInProfile ();*/
 			Console.WriteLine ("FINISHED running sample transactions");
->>>>>>> 0edca623
 		}
 
 
